/*
 * Copyright (c) 2017, NVIDIA CORPORATION. All rights reserved.
 *
 * Permission is hereby granted, free of charge, to any person obtaining a
 * copy of this software and associated documentation files (the "Software"),
 * to deal in the Software without restriction, including without limitation
 * the rights to use, copy, modify, merge, publish, distribute, sublicense,
 * and/or sell copies of the Software, and to permit persons to whom the
 * Software is furnished to do so, subject to the following conditions:
 *
 * The above copyright notice and this permission notice shall be included in
 * all copies or substantial portions of the Software.
 *
 * THE SOFTWARE IS PROVIDED "AS IS", WITHOUT WARRANTY OF ANY KIND, EXPRESS OR
 * IMPLIED, INCLUDING BUT NOT LIMITED TO THE WARRANTIES OF MERCHANTABILITY,
 * FITNESS FOR A PARTICULAR PURPOSE AND NONINFRINGEMENT.  IN NO EVENT SHALL
 * THE AUTHORS OR COPYRIGHT HOLDERS BE LIABLE FOR ANY CLAIM, DAMAGES OR OTHER
 * LIABILITY, WHETHER IN AN ACTION OF CONTRACT, TORT OR OTHERWISE, ARISING
 * FROM, OUT OF OR IN CONNECTION WITH THE SOFTWARE OR THE USE OR OTHER
 * DEALINGS IN THE SOFTWARE.
 */
 
#ifndef __TENSOR_NET_H__
#define __TENSOR_NET_H__

// forward declaration of IInt8Calibrator
namespace nvinfer1 { class IInt8Calibrator; }

// includes
#include <NvInfer.h>

#include <jetson-utils/cudaUtility.h>
#include <jetson-utils/timespec.h>

#include <vector>
#include <sstream>
#include <math.h>


#if NV_TENSORRT_MAJOR > 5
typedef nvinfer1::Dims3 Dims3;

#define DIMS_C(x) x.d[0]
#define DIMS_H(x) x.d[1]
#define DIMS_W(x) x.d[2]

#elif NV_TENSORRT_MAJOR > 1
typedef nvinfer1::DimsCHW Dims3;

#define DIMS_C(x) x.d[0]
#define DIMS_H(x) x.d[1]
#define DIMS_W(x) x.d[2]

#else
typedef nvinfer1::Dims3 Dims3; 

#define DIMS_C(x) x.c
#define DIMS_H(x) x.h
#define DIMS_W(x) x.w

#ifndef NV_TENSORRT_MAJOR
#define NV_TENSORRT_MAJOR 1
#define NV_TENSORRT_MINOR 0
#endif
#endif


/**
 * Default maximum batch size
 * @ingroup tensorNet
 */
#define DEFAULT_MAX_BATCH_SIZE  1

/**
 * Prefix used for tagging printed log output from TensorRT.
 * @ingroup tensorNet
 */
#define LOG_TRT "[TRT]    "


/**
 * Enumeration for indicating the desired precision that
 * the network should run in, if available in hardware.
 * @ingroup tensorNet
 */
enum precisionType
{
	TYPE_DISABLED = 0,	/**< Unknown, unspecified, or disabled type */
	TYPE_FASTEST,		/**< The fastest detected precision should be use (i.e. try INT8, then FP16, then FP32) */
	TYPE_FP32,		/**< 32-bit floating-point precision (FP32) */
	TYPE_FP16,		/**< 16-bit floating-point half precision (FP16) */
	TYPE_INT8,		/**< 8-bit integer precision (INT8) */
	NUM_PRECISIONS		/**< Number of precision types defined */
};

/**
 * Stringize function that returns precisionType in text.
 * @ingroup tensorNet
 */
const char* precisionTypeToStr( precisionType type );

/**
 * Parse the precision type from a string.
 * @ingroup tensorNet
 */
precisionType precisionTypeFromStr( const char* str );

/**
 * Enumeration for indicating the desired device that 
 * the network should run on, if available in hardware.
 * @ingroup tensorNet
 */
enum deviceType
{
	DEVICE_GPU = 0,			/**< GPU (if multiple GPUs are present, a specific GPU can be selected with cudaSetDevice() */
	DEVICE_DLA,				/**< Deep Learning Accelerator (DLA) Core 0 (only on Jetson Xavier) */
	DEVICE_DLA_0 = DEVICE_DLA,	/**< Deep Learning Accelerator (DLA) Core 0 (only on Jetson Xavier) */
	DEVICE_DLA_1,				/**< Deep Learning Accelerator (DLA) Core 1 (only on Jetson Xavier) */
	NUM_DEVICES				/**< Number of device types defined */
};

/**
 * Stringize function that returns deviceType in text.
 * @ingroup tensorNet
 */
const char* deviceTypeToStr( deviceType type );

/**
 * Parse the device type from a string.
 * @ingroup tensorNet
 */
deviceType deviceTypeFromStr( const char* str );

/**
 * Enumeration indicating the format of the model that's
 * imported in TensorRT (either caffe, ONNX, or UFF).
 * @ingroup tensorNet
 */
enum modelType
{
	MODEL_CUSTOM = 0,	/**< Created directly with TensorRT API */
	MODEL_CAFFE,		/**< caffemodel */
	MODEL_ONNX,		/**< ONNX */
	MODEL_UFF,		/**< UFF */
	MODEL_ENGINE		/**< TensorRT engine/plan */
};

/**
 * Stringize function that returns modelType in text.
 * @ingroup tensorNet
 */
const char* modelTypeToStr( modelType type );

/**
 * Parse the model format from a string.
 * @ingroup tensorNet
 */
modelType modelTypeFromStr( const char* str );

/**
 * Profiling queries
 * @see tensorNet::GetProfilerTime()
 * @ingroup tensorNet
 */
enum profilerQuery
{
	PROFILER_PREPROCESS = 0,
	PROFILER_NETWORK,
	PROFILER_POSTPROCESS,
	PROFILER_VISUALIZE,
	PROFILER_TOTAL,
};

/**
 * Stringize function that returns profilerQuery in text.
 * @ingroup tensorNet
 */
const char* profilerQueryToStr( profilerQuery query );

/**
 * Profiler device
 * @ingroup tensorNet
 */
enum profilerDevice
{
	PROFILER_CPU = 0,	/**< CPU walltime */
	PROFILER_CUDA,		/**< CUDA kernel time */ 
};


/**
 * Abstract class for loading a tensor network with TensorRT.
 * For example implementations, @see imageNet and @see detectNet
 * @ingroup tensorNet
 */
class tensorNet
{
public:
	/**
	 * Destory
	 */
	virtual ~tensorNet();
	
	/**
	 * Load a new network instance
	 * @param prototxt File path to the deployable network prototxt
	 * @param model File path to the caffemodel 
	 * @param mean File path to the mean value binary proto (NULL if none)
	 * @param input_blob The name of the input blob data to the network.
	 * @param output_blob The name of the output blob data from the network.
	 * @param maxBatchSize The maximum batch size that the network will be optimized for.
	 */
	bool LoadNetwork( const char* prototxt, const char* model, const char* mean=NULL,
				   const char* input_blob="data", const char* output_blob="prob",
				   uint32_t maxBatchSize=DEFAULT_MAX_BATCH_SIZE, precisionType precision=TYPE_FASTEST,
				   deviceType device=DEVICE_GPU, bool allowGPUFallback=true,
				   nvinfer1::IInt8Calibrator* calibrator=NULL, cudaStream_t stream=NULL );

	/**
	 * Load a new network instance with multiple output layers
	 * @param prototxt File path to the deployable network prototxt
	 * @param model File path to the caffemodel 
	 * @param mean File path to the mean value binary proto (NULL if none)
	 * @param input_blob The name of the input blob data to the network.
	 * @param output_blobs List of names of the output blobs from the network.
	 * @param maxBatchSize The maximum batch size that the network will be optimized for.
	 */
	bool LoadNetwork( const char* prototxt, const char* model, const char* mean,
				   const char* input_blob, const std::vector<std::string>& output_blobs,
				   uint32_t maxBatchSize=DEFAULT_MAX_BATCH_SIZE, precisionType precision=TYPE_FASTEST,
				   deviceType device=DEVICE_GPU, bool allowGPUFallback=true,
				   nvinfer1::IInt8Calibrator* calibrator=NULL, cudaStream_t stream=NULL );

	/**
	 * Load a new network instance with multiple input layers.
	 * @param prototxt File path to the deployable network prototxt
	 * @param model File path to the caffemodel 
	 * @param mean File path to the mean value binary proto (NULL if none)
	 * @param input_blobs List of names of the inputs blob data to the network.
	 * @param output_blobs List of names of the output blobs from the network.
	 * @param maxBatchSize The maximum batch size that the network will be optimized for.
	 */
	bool LoadNetwork( const char* prototxt, const char* model, const char* mean,
				   const std::vector<std::string>& input_blobs, 
				   const std::vector<std::string>& output_blobs,
				   uint32_t maxBatchSize=DEFAULT_MAX_BATCH_SIZE, 
				   precisionType precision=TYPE_FASTEST,
				   deviceType device=DEVICE_GPU, bool allowGPUFallback=true,
				   nvinfer1::IInt8Calibrator* calibrator=NULL, cudaStream_t stream=NULL );

	/**
	 * Load a new network instance (this variant is used for UFF models)
	 * @param prototxt File path to the deployable network prototxt
	 * @param model File path to the caffemodel 
	 * @param mean File path to the mean value binary proto (NULL if none)
	 * @param input_blob The name of the input blob data to the network.
	 * @param input_dims The dimensions of the input blob (used for UFF).
	 * @param output_blobs List of names of the output blobs from the network.
	 * @param maxBatchSize The maximum batch size that the network will be optimized for.
	 */
	bool LoadNetwork( const char* prototxt, const char* model, const char* mean,
				   const char* input_blob, const Dims3& input_dims, 
				   const std::vector<std::string>& output_blobs,
				   uint32_t maxBatchSize=DEFAULT_MAX_BATCH_SIZE, 
				   precisionType precision=TYPE_FASTEST,
				   deviceType device=DEVICE_GPU, bool allowGPUFallback=true,
				   nvinfer1::IInt8Calibrator* calibrator=NULL, cudaStream_t stream=NULL );

	/**
	 * Load a new network instance with multiple input layers (used for UFF models)
	 * @param prototxt File path to the deployable network prototxt
	 * @param model File path to the caffemodel 
	 * @param mean File path to the mean value binary proto (NULL if none)
	 * @param input_blobs List of names of the inputs blob data to the network.
	 * @param input_dims List of the dimensions of the input blobs (used for UFF).
	 * @param output_blobs List of names of the output blobs from the network.
	 * @param maxBatchSize The maximum batch size that the network will be optimized for.
	 */
	bool LoadNetwork( const char* prototxt, const char* model, const char* mean,
				   const std::vector<std::string>& input_blobs, 
				   const std::vector<Dims3>& input_dims, 
				   const std::vector<std::string>& output_blobs,
				   uint32_t maxBatchSize=DEFAULT_MAX_BATCH_SIZE, 
				   precisionType precision=TYPE_FASTEST,
				   deviceType device=DEVICE_GPU, bool allowGPUFallback=true,
				   nvinfer1::IInt8Calibrator* calibrator=NULL, cudaStream_t stream=NULL );

	/**
	 * Load a network instance from a serialized engine plan file.
	 * @param engine_filename path to the serialized engine plan file.
	 * @param input_blobs List of names of the inputs blob data to the network.
	 * @param output_blobs List of names of the output blobs from the network.
	 */
	bool LoadEngine( const char* engine_filename,
				  const std::vector<std::string>& input_blobs, 
				  const std::vector<std::string>& output_blobs,
				  nvinfer1::IPluginFactory* pluginFactory=NULL,
				  deviceType device=DEVICE_GPU,
				  cudaStream_t stream=NULL );

	/**
	 * Load a network instance from a serialized engine plan file.
	 * @param engine_stream Memory containing the serialized engine plan file.
	 * @param engine_size Size of the serialized engine stream (in bytes).
	 * @param input_blobs List of names of the inputs blob data to the network.
	 * @param output_blobs List of names of the output blobs from the network.
	 */
	bool LoadEngine( char* engine_stream, size_t engine_size,
				  const std::vector<std::string>& input_blobs, 
				  const std::vector<std::string>& output_blobs,
				  nvinfer1::IPluginFactory* pluginFactory=NULL,
				  deviceType device=DEVICE_GPU,
				  cudaStream_t stream=NULL );

	/**
	 * Load network resources from an existing TensorRT engine instance.
	 * @param engine_stream Memory containing the serialized engine plan file.
	 * @param engine_size Size of the serialized engine stream (in bytes).
	 * @param input_blobs List of names of the inputs blob data to the network.
	 * @param output_blobs List of names of the output blobs from the network.
	 */
	bool LoadEngine( nvinfer1::ICudaEngine* engine,
				  const std::vector<std::string>& input_blobs, 
				  const std::vector<std::string>& output_blobs,
				  deviceType device=DEVICE_GPU,
				  cudaStream_t stream=NULL );

	/**
	 * Load a serialized engine plan file into memory.
	 */
	bool LoadEngine( const char* filename, char** stream, size_t* size );

	/**
	 * Manually enable layer profiling times.	
	 */
	void EnableLayerProfiler();

	/**
	 * Manually enable debug messages and synchronization.
	 */
	void EnableDebug();

	/**
	 * Enable extra verbose message output from TensorRT.
	 */
	static inline void EnableVerbose()						{ gLogger.verbose = true; }

	/**
	 * Check if verbose mode is enabled or not.
	 */
	static inline bool VerboseEnabled()					{ return gLogger.verbose; }

	/**
 	 * Return true if GPU fallback is enabled.
	 */
	inline bool AllowGPUFallback() const					{ return mAllowGPUFallback; }

	/**
 	 * Retrieve the device being used for execution.
	 */
	inline deviceType GetDevice() const					{ return mDevice; }

	/**
	 * Retrieve the type of precision being used.
	 */
	inline precisionType GetPrecision() const				{ return mPrecision; }

	/**
	 * Check if a particular precision is being used.
	 */
	inline bool IsPrecision( precisionType type ) const		{ return (mPrecision == type); }

	/**
	 * Resolve a desired precision to a specific one that's available.
	 */
	static precisionType SelectPrecision( precisionType precision, deviceType device=DEVICE_GPU, bool allowInt8=true );

	/**
	 * Determine the fastest native precision on a device.
	 */
	static precisionType FindFastestPrecision( deviceType device=DEVICE_GPU, bool allowInt8=true );

	/**
	 * Detect the precisions supported natively on a device.
	 */
	static std::vector<precisionType> DetectNativePrecisions( deviceType device=DEVICE_GPU );
	
	/**
	 * Detect if a particular precision is supported natively.
	 */
	static bool DetectNativePrecision( const std::vector<precisionType>& nativeTypes, precisionType type );

	/**
	 * Detect if a particular precision is supported natively.
	 */
	static bool DetectNativePrecision( precisionType precision, deviceType device=DEVICE_GPU );

	/**
	 * Retrieve the stream that the device is operating on.
	 */
	inline cudaStream_t GetStream() const					{ return mStream; }

	/**
	 * Create and use a new stream for execution.
	 */
	cudaStream_t CreateStream( bool nonBlocking=true );

	/**
	 * Set the stream that the device is operating on.
	 */
	void SetStream( cudaStream_t stream );

	/**
	 * Retrieve the path to the network prototxt file.
	 */
	inline const char* GetPrototxtPath() const				{ return mPrototxtPath.c_str(); }

	/**
	 * Retrieve the path to the network model file.
	 */
	inline const char* GetModelPath() const					{ return mModelPath.c_str(); }

	/**
	 * Retrieve the format of the network model.
	 */
	inline modelType GetModelType() const					{ return mModelType; }

	/**
	 * Return true if the model is of the specified format.
	 */
	inline bool IsModelType( modelType type ) const			{ return (mModelType == type); }

	/**
	 * Retrieve the number of input layers to the network.
	 */
	inline uint32_t GetInputLayers() const					{ return mInputs.size(); }

	/**
	 * Retrieve the number of output layers to the network.
	 */
	inline uint32_t GetOutputLayers() const					{ return mOutputs.size(); }

	/**
	 * Retrieve the dimensions of network input layer.
	 */
	inline Dims3 GetInputDims( uint32_t layer=0 ) const		{ return mInputs[layer].dims; }

	/**
	 * Retrieve the width of network input layer.
	 */
	inline uint32_t GetInputWidth( uint32_t layer=0 ) const	{ return DIMS_W(mInputs[layer].dims); }

	/**
	 * Retrieve the height of network input layer.
	 */
	inline uint32_t GetInputHeight( uint32_t layer=0 ) const	{ return DIMS_H(mInputs[layer].dims); }

	/**
	 * Retrieve the size (in bytes) of network input layer.
	 */
	inline uint32_t GetInputSize( uint32_t layer=0 ) const		{ return mInputs[layer].size; }

	/**
	 * Retrieve the dimensions of network output layer.
	 */
	inline Dims3 GetOutputDims( uint32_t layer=0 ) const		{ return mOutputs[layer].dims; }

	/**
	 * Retrieve the width of network output layer.
	 */
	inline uint32_t GetOutputWidth( uint32_t layer=0 ) const	{ return DIMS_W(mOutputs[layer].dims); }

	/**
	 * Retrieve the height of network output layer.
	 */
	inline uint32_t GetOutputHeight( uint32_t layer=0 ) const	{ return DIMS_H(mOutputs[layer].dims); }

	/**
	 * Retrieve the size (in bytes) of network output layer.
	 */
	inline uint32_t GetOutputSize( uint32_t layer=0 ) const	{ return mOutputs[layer].size; }

	/**
	 * Retrieve the network frames per second (FPS).
	 */
	inline float GetNetworkFPS()							{ return 1000.0f / GetNetworkTime(); }

	/**
	 * Retrieve the network runtime (in milliseconds).
	 */
	inline float GetNetworkTime()							{ return GetProfilerTime(PROFILER_NETWORK, PROFILER_CUDA); }
	
	/**
	 * Retrieve the profiler runtime (in milliseconds).
	 */
	inline float2 GetProfilerTime( profilerQuery query )		{ PROFILER_QUERY(query); return mProfilerTimes[query]; }
	
	/**
	 * Retrieve the profiler runtime (in milliseconds).
	 */
	inline float GetProfilerTime( profilerQuery query, profilerDevice device ) { PROFILER_QUERY(query); return (device == PROFILER_CPU) ? mProfilerTimes[query].x : mProfilerTimes[query].y; }
	
	/**
	 * Print the profiler times (in millseconds).
	 */
	inline void PrintProfilerTimes()
	{
		printf("\n");
		printf(LOG_TRT "------------------------------------------------\n");
		printf(LOG_TRT "Timing Report %s\n", GetModelPath());
		printf(LOG_TRT "------------------------------------------------\n");

		for( uint32_t n=0; n <= PROFILER_TOTAL; n++ )
		{
			const profilerQuery query = (profilerQuery)n;

			if( PROFILER_QUERY(query) )
				printf(LOG_TRT "%-12s  CPU %9.5fms  CUDA %9.5fms\n", profilerQueryToStr(query), mProfilerTimes[n].x, mProfilerTimes[n].y);
		}

		printf(LOG_TRT "------------------------------------------------\n\n");

		static bool first_run=true;

		if( first_run )
		{
			printf(LOG_TRT "note -- when processing a single image, run 'sudo jetson_clocks' before\n"
				  "                to disable DVFS for more accurate profiling/timing measurements\n\n");
			
			first_run = false;
		}
	}

protected:

	/**
	 * Constructor.
	 */
	tensorNet();
		
	/**
	 * Execute processing of the network.
	 * @param sync if true (default), the device will be synchronized after processing
	 *             and the thread/function will block until processing is complete. 
	 *             if false, the function will return immediately after the processing
	 *             has been enqueued to the CUDA stream indicated by GetStream().
	 */
	bool ProcessNetwork( bool sync=true );
	  
	/**
	 * Create and output an optimized network model
	 * @note this function is automatically used by LoadNetwork, but also can 
	 *       be used individually to perform the network operations offline.
	 * @param deployFile name for network prototxt
	 * @param modelFile name for model
	 * @param outputs network outputs
	 * @param maxBatchSize maximum batch size 
	 * @param modelStream output model stream
	 */
	bool ProfileModel( const std::string& deployFile, const std::string& modelFile,
				    const std::vector<std::string>& inputs, const std::vector<Dims3>& inputDims,
				    const std::vector<std::string>& outputs, uint32_t maxBatchSize, 
				    precisionType precision, deviceType device, bool allowGPUFallback,
				    nvinfer1::IInt8Calibrator* calibrator, char** engineStream, size_t* engineSize );

	/**
	 * Configure builder options
	 */
	bool ConfigureBuilder( nvinfer1::IBuilder* builder, uint32_t maxBatchSize, 
					   uint32_t workspaceSize, precisionType precision, 
					   deviceType device, bool allowGPUFallback, 
					   nvinfer1::IInt8Calibrator* calibrator );

	/**
	 * Logger class for GIE info/warning/errors
	 */
	class Logger : public nvinfer1::ILogger			
	{
	public:
		Logger() { verbose = false; }

		void log( Severity severity, const char* msg ) override
		{
<<<<<<< HEAD
		#if NV_TENSORRT_MAJOR > 5
			const Severity ignoreLevel = Severity::kVERBOSE;
		#else
			const Severity ignoreLevel = Severity::kINFO;
		#endif

			if( severity != ignoreLevel || verbose )
=======
			//if( severity != Severity::kINFO /*|| mEnableDebug*/ )
>>>>>>> a50d5107
				printf(LOG_TRT "%s\n", msg);
		}

		bool verbose;
	} static gLogger;

	/**
	 * Profiler interface for measuring layer timings
	 */
	class Profiler : public nvinfer1::IProfiler
	{
	public:
		Profiler() : timingAccumulator(0.0f)	{ }
		
		virtual void reportLayerTime(const char* layerName, float ms)
		{
			printf(LOG_TRT "layer %s - %f ms\n", layerName, ms);
			timingAccumulator += ms;
		}
		
		float timingAccumulator;
		
	} gProfiler;

	/**
	 * Begin a profiling query, before network is run
	 */
	inline void PROFILER_BEGIN( profilerQuery query )		
	{ 
		const uint32_t evt = query*2; 
		const uint32_t flag = (1 << query);

		CUDA(cudaEventRecord(mEventsGPU[evt], mStream)); 
		timestamp(&mEventsCPU[evt]); 

		mProfilerQueriesUsed |= flag;
		mProfilerQueriesDone &= ~flag;
	}

	/**
	 * End a profiling query, after the network is run
	 */
	inline void PROFILER_END( profilerQuery query )		
	{ 
		const uint32_t evt = query*2+1; 

		CUDA(cudaEventRecord(mEventsGPU[evt])); 
		timestamp(&mEventsCPU[evt]); 
		timespec cpuTime; 
		timeDiff(mEventsCPU[evt-1], mEventsCPU[evt], &cpuTime);
		mProfilerTimes[query].x = timeFloat(cpuTime);

		if( mEnableProfiler && query == PROFILER_NETWORK ) 
		{ 
			printf(LOG_TRT "layer network time - %f ms\n", gProfiler.timingAccumulator); 
			gProfiler.timingAccumulator = 0.0f; 
			printf(LOG_TRT "note -- when processing a single image, run 'sudo jetson_clocks' before\n"
				  "                to disable DVFS for more accurate profiling/timing measurements\n"); 
		}
	}
	
	/**
	 * Query the CUDA part of a profiler query.
	 */
	inline bool PROFILER_QUERY( profilerQuery query )
	{
		const uint32_t flag = (1 << query);

		if( query == PROFILER_TOTAL )
		{
			mProfilerTimes[PROFILER_TOTAL].x = 0.0f;
			mProfilerTimes[PROFILER_TOTAL].y = 0.0f;

			for( uint32_t n=0; n < PROFILER_TOTAL; n++ )
			{
				if( PROFILER_QUERY((profilerQuery)n) )
				{
					mProfilerTimes[PROFILER_TOTAL].x += mProfilerTimes[n].x;
					mProfilerTimes[PROFILER_TOTAL].y += mProfilerTimes[n].y;
				}
			}

			return true;
		}
		else if( mProfilerQueriesUsed & flag )
		{
			if( !(mProfilerQueriesDone & flag) )
			{
				const uint32_t evt = query*2;
				float cuda_time = 0.0f;
				CUDA(cudaEventElapsedTime(&cuda_time, mEventsGPU[evt], mEventsGPU[evt+1]));
				mProfilerTimes[query].y = cuda_time;
				mProfilerQueriesDone |= flag;
				//mProfilerQueriesUsed &= ~flag;
			}

			return true;
		}

		return false;
	}

protected:

	/* Member Variables */
	std::string mPrototxtPath;
	std::string mModelPath;
	std::string mMeanPath;
	std::string mCacheEnginePath;
	std::string mCacheCalibrationPath;

	deviceType    mDevice;
	precisionType mPrecision;
	modelType     mModelType;
	cudaStream_t  mStream;
	cudaEvent_t   mEventsGPU[PROFILER_TOTAL * 2];
	timespec      mEventsCPU[PROFILER_TOTAL * 2];

	nvinfer1::IRuntime* mInfer;
	nvinfer1::ICudaEngine* mEngine;
	nvinfer1::IExecutionContext* mContext;
	
	float2   mProfilerTimes[PROFILER_TOTAL + 1];
	uint32_t mProfilerQueriesUsed;
	uint32_t mProfilerQueriesDone;
	uint32_t mWorkspaceSize;
	uint32_t mMaxBatchSize;
	bool	    mEnableProfiler;
	bool     mEnableDebug;
	bool	    mAllowGPUFallback;
	void**   mBindings;

	struct layerInfo
	{
		std::string name;
		Dims3 dims;
		uint32_t size;
		uint32_t binding;
		float* CPU;
		float* CUDA;
	};
	
	std::vector<layerInfo> mInputs;
	std::vector<layerInfo> mOutputs;
};

#endif
<|MERGE_RESOLUTION|>--- conflicted
+++ resolved
@@ -1,741 +1,737 @@
-/*
- * Copyright (c) 2017, NVIDIA CORPORATION. All rights reserved.
- *
- * Permission is hereby granted, free of charge, to any person obtaining a
- * copy of this software and associated documentation files (the "Software"),
- * to deal in the Software without restriction, including without limitation
- * the rights to use, copy, modify, merge, publish, distribute, sublicense,
- * and/or sell copies of the Software, and to permit persons to whom the
- * Software is furnished to do so, subject to the following conditions:
- *
- * The above copyright notice and this permission notice shall be included in
- * all copies or substantial portions of the Software.
- *
- * THE SOFTWARE IS PROVIDED "AS IS", WITHOUT WARRANTY OF ANY KIND, EXPRESS OR
- * IMPLIED, INCLUDING BUT NOT LIMITED TO THE WARRANTIES OF MERCHANTABILITY,
- * FITNESS FOR A PARTICULAR PURPOSE AND NONINFRINGEMENT.  IN NO EVENT SHALL
- * THE AUTHORS OR COPYRIGHT HOLDERS BE LIABLE FOR ANY CLAIM, DAMAGES OR OTHER
- * LIABILITY, WHETHER IN AN ACTION OF CONTRACT, TORT OR OTHERWISE, ARISING
- * FROM, OUT OF OR IN CONNECTION WITH THE SOFTWARE OR THE USE OR OTHER
- * DEALINGS IN THE SOFTWARE.
- */
- 
-#ifndef __TENSOR_NET_H__
-#define __TENSOR_NET_H__
-
-// forward declaration of IInt8Calibrator
-namespace nvinfer1 { class IInt8Calibrator; }
-
-// includes
-#include <NvInfer.h>
-
-#include <jetson-utils/cudaUtility.h>
-#include <jetson-utils/timespec.h>
-
-#include <vector>
-#include <sstream>
-#include <math.h>
-
-
-#if NV_TENSORRT_MAJOR > 5
-typedef nvinfer1::Dims3 Dims3;
-
-#define DIMS_C(x) x.d[0]
-#define DIMS_H(x) x.d[1]
-#define DIMS_W(x) x.d[2]
-
-#elif NV_TENSORRT_MAJOR > 1
-typedef nvinfer1::DimsCHW Dims3;
-
-#define DIMS_C(x) x.d[0]
-#define DIMS_H(x) x.d[1]
-#define DIMS_W(x) x.d[2]
-
-#else
-typedef nvinfer1::Dims3 Dims3; 
-
-#define DIMS_C(x) x.c
-#define DIMS_H(x) x.h
-#define DIMS_W(x) x.w
-
-#ifndef NV_TENSORRT_MAJOR
-#define NV_TENSORRT_MAJOR 1
-#define NV_TENSORRT_MINOR 0
-#endif
-#endif
-
-
-/**
- * Default maximum batch size
- * @ingroup tensorNet
- */
-#define DEFAULT_MAX_BATCH_SIZE  1
-
-/**
- * Prefix used for tagging printed log output from TensorRT.
- * @ingroup tensorNet
- */
-#define LOG_TRT "[TRT]    "
-
-
-/**
- * Enumeration for indicating the desired precision that
- * the network should run in, if available in hardware.
- * @ingroup tensorNet
- */
-enum precisionType
-{
-	TYPE_DISABLED = 0,	/**< Unknown, unspecified, or disabled type */
-	TYPE_FASTEST,		/**< The fastest detected precision should be use (i.e. try INT8, then FP16, then FP32) */
-	TYPE_FP32,		/**< 32-bit floating-point precision (FP32) */
-	TYPE_FP16,		/**< 16-bit floating-point half precision (FP16) */
-	TYPE_INT8,		/**< 8-bit integer precision (INT8) */
-	NUM_PRECISIONS		/**< Number of precision types defined */
-};
-
-/**
- * Stringize function that returns precisionType in text.
- * @ingroup tensorNet
- */
-const char* precisionTypeToStr( precisionType type );
-
-/**
- * Parse the precision type from a string.
- * @ingroup tensorNet
- */
-precisionType precisionTypeFromStr( const char* str );
-
-/**
- * Enumeration for indicating the desired device that 
- * the network should run on, if available in hardware.
- * @ingroup tensorNet
- */
-enum deviceType
-{
-	DEVICE_GPU = 0,			/**< GPU (if multiple GPUs are present, a specific GPU can be selected with cudaSetDevice() */
-	DEVICE_DLA,				/**< Deep Learning Accelerator (DLA) Core 0 (only on Jetson Xavier) */
-	DEVICE_DLA_0 = DEVICE_DLA,	/**< Deep Learning Accelerator (DLA) Core 0 (only on Jetson Xavier) */
-	DEVICE_DLA_1,				/**< Deep Learning Accelerator (DLA) Core 1 (only on Jetson Xavier) */
-	NUM_DEVICES				/**< Number of device types defined */
-};
-
-/**
- * Stringize function that returns deviceType in text.
- * @ingroup tensorNet
- */
-const char* deviceTypeToStr( deviceType type );
-
-/**
- * Parse the device type from a string.
- * @ingroup tensorNet
- */
-deviceType deviceTypeFromStr( const char* str );
-
-/**
- * Enumeration indicating the format of the model that's
- * imported in TensorRT (either caffe, ONNX, or UFF).
- * @ingroup tensorNet
- */
-enum modelType
-{
-	MODEL_CUSTOM = 0,	/**< Created directly with TensorRT API */
-	MODEL_CAFFE,		/**< caffemodel */
-	MODEL_ONNX,		/**< ONNX */
-	MODEL_UFF,		/**< UFF */
-	MODEL_ENGINE		/**< TensorRT engine/plan */
-};
-
-/**
- * Stringize function that returns modelType in text.
- * @ingroup tensorNet
- */
-const char* modelTypeToStr( modelType type );
-
-/**
- * Parse the model format from a string.
- * @ingroup tensorNet
- */
-modelType modelTypeFromStr( const char* str );
-
-/**
- * Profiling queries
- * @see tensorNet::GetProfilerTime()
- * @ingroup tensorNet
- */
-enum profilerQuery
-{
-	PROFILER_PREPROCESS = 0,
-	PROFILER_NETWORK,
-	PROFILER_POSTPROCESS,
-	PROFILER_VISUALIZE,
-	PROFILER_TOTAL,
-};
-
-/**
- * Stringize function that returns profilerQuery in text.
- * @ingroup tensorNet
- */
-const char* profilerQueryToStr( profilerQuery query );
-
-/**
- * Profiler device
- * @ingroup tensorNet
- */
-enum profilerDevice
-{
-	PROFILER_CPU = 0,	/**< CPU walltime */
-	PROFILER_CUDA,		/**< CUDA kernel time */ 
-};
-
-
-/**
- * Abstract class for loading a tensor network with TensorRT.
- * For example implementations, @see imageNet and @see detectNet
- * @ingroup tensorNet
- */
-class tensorNet
-{
-public:
-	/**
-	 * Destory
-	 */
-	virtual ~tensorNet();
-	
-	/**
-	 * Load a new network instance
-	 * @param prototxt File path to the deployable network prototxt
-	 * @param model File path to the caffemodel 
-	 * @param mean File path to the mean value binary proto (NULL if none)
-	 * @param input_blob The name of the input blob data to the network.
-	 * @param output_blob The name of the output blob data from the network.
-	 * @param maxBatchSize The maximum batch size that the network will be optimized for.
-	 */
-	bool LoadNetwork( const char* prototxt, const char* model, const char* mean=NULL,
-				   const char* input_blob="data", const char* output_blob="prob",
-				   uint32_t maxBatchSize=DEFAULT_MAX_BATCH_SIZE, precisionType precision=TYPE_FASTEST,
-				   deviceType device=DEVICE_GPU, bool allowGPUFallback=true,
-				   nvinfer1::IInt8Calibrator* calibrator=NULL, cudaStream_t stream=NULL );
-
-	/**
-	 * Load a new network instance with multiple output layers
-	 * @param prototxt File path to the deployable network prototxt
-	 * @param model File path to the caffemodel 
-	 * @param mean File path to the mean value binary proto (NULL if none)
-	 * @param input_blob The name of the input blob data to the network.
-	 * @param output_blobs List of names of the output blobs from the network.
-	 * @param maxBatchSize The maximum batch size that the network will be optimized for.
-	 */
-	bool LoadNetwork( const char* prototxt, const char* model, const char* mean,
-				   const char* input_blob, const std::vector<std::string>& output_blobs,
-				   uint32_t maxBatchSize=DEFAULT_MAX_BATCH_SIZE, precisionType precision=TYPE_FASTEST,
-				   deviceType device=DEVICE_GPU, bool allowGPUFallback=true,
-				   nvinfer1::IInt8Calibrator* calibrator=NULL, cudaStream_t stream=NULL );
-
-	/**
-	 * Load a new network instance with multiple input layers.
-	 * @param prototxt File path to the deployable network prototxt
-	 * @param model File path to the caffemodel 
-	 * @param mean File path to the mean value binary proto (NULL if none)
-	 * @param input_blobs List of names of the inputs blob data to the network.
-	 * @param output_blobs List of names of the output blobs from the network.
-	 * @param maxBatchSize The maximum batch size that the network will be optimized for.
-	 */
-	bool LoadNetwork( const char* prototxt, const char* model, const char* mean,
-				   const std::vector<std::string>& input_blobs, 
-				   const std::vector<std::string>& output_blobs,
-				   uint32_t maxBatchSize=DEFAULT_MAX_BATCH_SIZE, 
-				   precisionType precision=TYPE_FASTEST,
-				   deviceType device=DEVICE_GPU, bool allowGPUFallback=true,
-				   nvinfer1::IInt8Calibrator* calibrator=NULL, cudaStream_t stream=NULL );
-
-	/**
-	 * Load a new network instance (this variant is used for UFF models)
-	 * @param prototxt File path to the deployable network prototxt
-	 * @param model File path to the caffemodel 
-	 * @param mean File path to the mean value binary proto (NULL if none)
-	 * @param input_blob The name of the input blob data to the network.
-	 * @param input_dims The dimensions of the input blob (used for UFF).
-	 * @param output_blobs List of names of the output blobs from the network.
-	 * @param maxBatchSize The maximum batch size that the network will be optimized for.
-	 */
-	bool LoadNetwork( const char* prototxt, const char* model, const char* mean,
-				   const char* input_blob, const Dims3& input_dims, 
-				   const std::vector<std::string>& output_blobs,
-				   uint32_t maxBatchSize=DEFAULT_MAX_BATCH_SIZE, 
-				   precisionType precision=TYPE_FASTEST,
-				   deviceType device=DEVICE_GPU, bool allowGPUFallback=true,
-				   nvinfer1::IInt8Calibrator* calibrator=NULL, cudaStream_t stream=NULL );
-
-	/**
-	 * Load a new network instance with multiple input layers (used for UFF models)
-	 * @param prototxt File path to the deployable network prototxt
-	 * @param model File path to the caffemodel 
-	 * @param mean File path to the mean value binary proto (NULL if none)
-	 * @param input_blobs List of names of the inputs blob data to the network.
-	 * @param input_dims List of the dimensions of the input blobs (used for UFF).
-	 * @param output_blobs List of names of the output blobs from the network.
-	 * @param maxBatchSize The maximum batch size that the network will be optimized for.
-	 */
-	bool LoadNetwork( const char* prototxt, const char* model, const char* mean,
-				   const std::vector<std::string>& input_blobs, 
-				   const std::vector<Dims3>& input_dims, 
-				   const std::vector<std::string>& output_blobs,
-				   uint32_t maxBatchSize=DEFAULT_MAX_BATCH_SIZE, 
-				   precisionType precision=TYPE_FASTEST,
-				   deviceType device=DEVICE_GPU, bool allowGPUFallback=true,
-				   nvinfer1::IInt8Calibrator* calibrator=NULL, cudaStream_t stream=NULL );
-
-	/**
-	 * Load a network instance from a serialized engine plan file.
-	 * @param engine_filename path to the serialized engine plan file.
-	 * @param input_blobs List of names of the inputs blob data to the network.
-	 * @param output_blobs List of names of the output blobs from the network.
-	 */
-	bool LoadEngine( const char* engine_filename,
-				  const std::vector<std::string>& input_blobs, 
-				  const std::vector<std::string>& output_blobs,
-				  nvinfer1::IPluginFactory* pluginFactory=NULL,
-				  deviceType device=DEVICE_GPU,
-				  cudaStream_t stream=NULL );
-
-	/**
-	 * Load a network instance from a serialized engine plan file.
-	 * @param engine_stream Memory containing the serialized engine plan file.
-	 * @param engine_size Size of the serialized engine stream (in bytes).
-	 * @param input_blobs List of names of the inputs blob data to the network.
-	 * @param output_blobs List of names of the output blobs from the network.
-	 */
-	bool LoadEngine( char* engine_stream, size_t engine_size,
-				  const std::vector<std::string>& input_blobs, 
-				  const std::vector<std::string>& output_blobs,
-				  nvinfer1::IPluginFactory* pluginFactory=NULL,
-				  deviceType device=DEVICE_GPU,
-				  cudaStream_t stream=NULL );
-
-	/**
-	 * Load network resources from an existing TensorRT engine instance.
-	 * @param engine_stream Memory containing the serialized engine plan file.
-	 * @param engine_size Size of the serialized engine stream (in bytes).
-	 * @param input_blobs List of names of the inputs blob data to the network.
-	 * @param output_blobs List of names of the output blobs from the network.
-	 */
-	bool LoadEngine( nvinfer1::ICudaEngine* engine,
-				  const std::vector<std::string>& input_blobs, 
-				  const std::vector<std::string>& output_blobs,
-				  deviceType device=DEVICE_GPU,
-				  cudaStream_t stream=NULL );
-
-	/**
-	 * Load a serialized engine plan file into memory.
-	 */
-	bool LoadEngine( const char* filename, char** stream, size_t* size );
-
-	/**
-	 * Manually enable layer profiling times.	
-	 */
-	void EnableLayerProfiler();
-
-	/**
-	 * Manually enable debug messages and synchronization.
-	 */
-	void EnableDebug();
-
-	/**
-	 * Enable extra verbose message output from TensorRT.
-	 */
-	static inline void EnableVerbose()						{ gLogger.verbose = true; }
-
-	/**
-	 * Check if verbose mode is enabled or not.
-	 */
-	static inline bool VerboseEnabled()					{ return gLogger.verbose; }
-
-	/**
- 	 * Return true if GPU fallback is enabled.
-	 */
-	inline bool AllowGPUFallback() const					{ return mAllowGPUFallback; }
-
-	/**
- 	 * Retrieve the device being used for execution.
-	 */
-	inline deviceType GetDevice() const					{ return mDevice; }
-
-	/**
-	 * Retrieve the type of precision being used.
-	 */
-	inline precisionType GetPrecision() const				{ return mPrecision; }
-
-	/**
-	 * Check if a particular precision is being used.
-	 */
-	inline bool IsPrecision( precisionType type ) const		{ return (mPrecision == type); }
-
-	/**
-	 * Resolve a desired precision to a specific one that's available.
-	 */
-	static precisionType SelectPrecision( precisionType precision, deviceType device=DEVICE_GPU, bool allowInt8=true );
-
-	/**
-	 * Determine the fastest native precision on a device.
-	 */
-	static precisionType FindFastestPrecision( deviceType device=DEVICE_GPU, bool allowInt8=true );
-
-	/**
-	 * Detect the precisions supported natively on a device.
-	 */
-	static std::vector<precisionType> DetectNativePrecisions( deviceType device=DEVICE_GPU );
-	
-	/**
-	 * Detect if a particular precision is supported natively.
-	 */
-	static bool DetectNativePrecision( const std::vector<precisionType>& nativeTypes, precisionType type );
-
-	/**
-	 * Detect if a particular precision is supported natively.
-	 */
-	static bool DetectNativePrecision( precisionType precision, deviceType device=DEVICE_GPU );
-
-	/**
-	 * Retrieve the stream that the device is operating on.
-	 */
-	inline cudaStream_t GetStream() const					{ return mStream; }
-
-	/**
-	 * Create and use a new stream for execution.
-	 */
-	cudaStream_t CreateStream( bool nonBlocking=true );
-
-	/**
-	 * Set the stream that the device is operating on.
-	 */
-	void SetStream( cudaStream_t stream );
-
-	/**
-	 * Retrieve the path to the network prototxt file.
-	 */
-	inline const char* GetPrototxtPath() const				{ return mPrototxtPath.c_str(); }
-
-	/**
-	 * Retrieve the path to the network model file.
-	 */
-	inline const char* GetModelPath() const					{ return mModelPath.c_str(); }
-
-	/**
-	 * Retrieve the format of the network model.
-	 */
-	inline modelType GetModelType() const					{ return mModelType; }
-
-	/**
-	 * Return true if the model is of the specified format.
-	 */
-	inline bool IsModelType( modelType type ) const			{ return (mModelType == type); }
-
-	/**
-	 * Retrieve the number of input layers to the network.
-	 */
-	inline uint32_t GetInputLayers() const					{ return mInputs.size(); }
-
-	/**
-	 * Retrieve the number of output layers to the network.
-	 */
-	inline uint32_t GetOutputLayers() const					{ return mOutputs.size(); }
-
-	/**
-	 * Retrieve the dimensions of network input layer.
-	 */
-	inline Dims3 GetInputDims( uint32_t layer=0 ) const		{ return mInputs[layer].dims; }
-
-	/**
-	 * Retrieve the width of network input layer.
-	 */
-	inline uint32_t GetInputWidth( uint32_t layer=0 ) const	{ return DIMS_W(mInputs[layer].dims); }
-
-	/**
-	 * Retrieve the height of network input layer.
-	 */
-	inline uint32_t GetInputHeight( uint32_t layer=0 ) const	{ return DIMS_H(mInputs[layer].dims); }
-
-	/**
-	 * Retrieve the size (in bytes) of network input layer.
-	 */
-	inline uint32_t GetInputSize( uint32_t layer=0 ) const		{ return mInputs[layer].size; }
-
-	/**
-	 * Retrieve the dimensions of network output layer.
-	 */
-	inline Dims3 GetOutputDims( uint32_t layer=0 ) const		{ return mOutputs[layer].dims; }
-
-	/**
-	 * Retrieve the width of network output layer.
-	 */
-	inline uint32_t GetOutputWidth( uint32_t layer=0 ) const	{ return DIMS_W(mOutputs[layer].dims); }
-
-	/**
-	 * Retrieve the height of network output layer.
-	 */
-	inline uint32_t GetOutputHeight( uint32_t layer=0 ) const	{ return DIMS_H(mOutputs[layer].dims); }
-
-	/**
-	 * Retrieve the size (in bytes) of network output layer.
-	 */
-	inline uint32_t GetOutputSize( uint32_t layer=0 ) const	{ return mOutputs[layer].size; }
-
-	/**
-	 * Retrieve the network frames per second (FPS).
-	 */
-	inline float GetNetworkFPS()							{ return 1000.0f / GetNetworkTime(); }
-
-	/**
-	 * Retrieve the network runtime (in milliseconds).
-	 */
-	inline float GetNetworkTime()							{ return GetProfilerTime(PROFILER_NETWORK, PROFILER_CUDA); }
-	
-	/**
-	 * Retrieve the profiler runtime (in milliseconds).
-	 */
-	inline float2 GetProfilerTime( profilerQuery query )		{ PROFILER_QUERY(query); return mProfilerTimes[query]; }
-	
-	/**
-	 * Retrieve the profiler runtime (in milliseconds).
-	 */
-	inline float GetProfilerTime( profilerQuery query, profilerDevice device ) { PROFILER_QUERY(query); return (device == PROFILER_CPU) ? mProfilerTimes[query].x : mProfilerTimes[query].y; }
-	
-	/**
-	 * Print the profiler times (in millseconds).
-	 */
-	inline void PrintProfilerTimes()
-	{
-		printf("\n");
-		printf(LOG_TRT "------------------------------------------------\n");
-		printf(LOG_TRT "Timing Report %s\n", GetModelPath());
-		printf(LOG_TRT "------------------------------------------------\n");
-
-		for( uint32_t n=0; n <= PROFILER_TOTAL; n++ )
-		{
-			const profilerQuery query = (profilerQuery)n;
-
-			if( PROFILER_QUERY(query) )
-				printf(LOG_TRT "%-12s  CPU %9.5fms  CUDA %9.5fms\n", profilerQueryToStr(query), mProfilerTimes[n].x, mProfilerTimes[n].y);
-		}
-
-		printf(LOG_TRT "------------------------------------------------\n\n");
-
-		static bool first_run=true;
-
-		if( first_run )
-		{
-			printf(LOG_TRT "note -- when processing a single image, run 'sudo jetson_clocks' before\n"
-				  "                to disable DVFS for more accurate profiling/timing measurements\n\n");
-			
-			first_run = false;
-		}
-	}
-
-protected:
-
-	/**
-	 * Constructor.
-	 */
-	tensorNet();
-		
-	/**
-	 * Execute processing of the network.
-	 * @param sync if true (default), the device will be synchronized after processing
-	 *             and the thread/function will block until processing is complete. 
-	 *             if false, the function will return immediately after the processing
-	 *             has been enqueued to the CUDA stream indicated by GetStream().
-	 */
-	bool ProcessNetwork( bool sync=true );
-	  
-	/**
-	 * Create and output an optimized network model
-	 * @note this function is automatically used by LoadNetwork, but also can 
-	 *       be used individually to perform the network operations offline.
-	 * @param deployFile name for network prototxt
-	 * @param modelFile name for model
-	 * @param outputs network outputs
-	 * @param maxBatchSize maximum batch size 
-	 * @param modelStream output model stream
-	 */
-	bool ProfileModel( const std::string& deployFile, const std::string& modelFile,
-				    const std::vector<std::string>& inputs, const std::vector<Dims3>& inputDims,
-				    const std::vector<std::string>& outputs, uint32_t maxBatchSize, 
-				    precisionType precision, deviceType device, bool allowGPUFallback,
-				    nvinfer1::IInt8Calibrator* calibrator, char** engineStream, size_t* engineSize );
-
-	/**
-	 * Configure builder options
-	 */
-	bool ConfigureBuilder( nvinfer1::IBuilder* builder, uint32_t maxBatchSize, 
-					   uint32_t workspaceSize, precisionType precision, 
-					   deviceType device, bool allowGPUFallback, 
-					   nvinfer1::IInt8Calibrator* calibrator );
-
-	/**
-	 * Logger class for GIE info/warning/errors
-	 */
-	class Logger : public nvinfer1::ILogger			
-	{
-	public:
-		Logger() { verbose = false; }
-
-		void log( Severity severity, const char* msg ) override
-		{
-<<<<<<< HEAD
-		#if NV_TENSORRT_MAJOR > 5
-			const Severity ignoreLevel = Severity::kVERBOSE;
-		#else
-			const Severity ignoreLevel = Severity::kINFO;
-		#endif
-
-			if( severity != ignoreLevel || verbose )
-=======
-			//if( severity != Severity::kINFO /*|| mEnableDebug*/ )
->>>>>>> a50d5107
-				printf(LOG_TRT "%s\n", msg);
-		}
-
-		bool verbose;
-	} static gLogger;
-
-	/**
-	 * Profiler interface for measuring layer timings
-	 */
-	class Profiler : public nvinfer1::IProfiler
-	{
-	public:
-		Profiler() : timingAccumulator(0.0f)	{ }
-		
-		virtual void reportLayerTime(const char* layerName, float ms)
-		{
-			printf(LOG_TRT "layer %s - %f ms\n", layerName, ms);
-			timingAccumulator += ms;
-		}
-		
-		float timingAccumulator;
-		
-	} gProfiler;
-
-	/**
-	 * Begin a profiling query, before network is run
-	 */
-	inline void PROFILER_BEGIN( profilerQuery query )		
-	{ 
-		const uint32_t evt = query*2; 
-		const uint32_t flag = (1 << query);
-
-		CUDA(cudaEventRecord(mEventsGPU[evt], mStream)); 
-		timestamp(&mEventsCPU[evt]); 
-
-		mProfilerQueriesUsed |= flag;
-		mProfilerQueriesDone &= ~flag;
-	}
-
-	/**
-	 * End a profiling query, after the network is run
-	 */
-	inline void PROFILER_END( profilerQuery query )		
-	{ 
-		const uint32_t evt = query*2+1; 
-
-		CUDA(cudaEventRecord(mEventsGPU[evt])); 
-		timestamp(&mEventsCPU[evt]); 
-		timespec cpuTime; 
-		timeDiff(mEventsCPU[evt-1], mEventsCPU[evt], &cpuTime);
-		mProfilerTimes[query].x = timeFloat(cpuTime);
-
-		if( mEnableProfiler && query == PROFILER_NETWORK ) 
-		{ 
-			printf(LOG_TRT "layer network time - %f ms\n", gProfiler.timingAccumulator); 
-			gProfiler.timingAccumulator = 0.0f; 
-			printf(LOG_TRT "note -- when processing a single image, run 'sudo jetson_clocks' before\n"
-				  "                to disable DVFS for more accurate profiling/timing measurements\n"); 
-		}
-	}
-	
-	/**
-	 * Query the CUDA part of a profiler query.
-	 */
-	inline bool PROFILER_QUERY( profilerQuery query )
-	{
-		const uint32_t flag = (1 << query);
-
-		if( query == PROFILER_TOTAL )
-		{
-			mProfilerTimes[PROFILER_TOTAL].x = 0.0f;
-			mProfilerTimes[PROFILER_TOTAL].y = 0.0f;
-
-			for( uint32_t n=0; n < PROFILER_TOTAL; n++ )
-			{
-				if( PROFILER_QUERY((profilerQuery)n) )
-				{
-					mProfilerTimes[PROFILER_TOTAL].x += mProfilerTimes[n].x;
-					mProfilerTimes[PROFILER_TOTAL].y += mProfilerTimes[n].y;
-				}
-			}
-
-			return true;
-		}
-		else if( mProfilerQueriesUsed & flag )
-		{
-			if( !(mProfilerQueriesDone & flag) )
-			{
-				const uint32_t evt = query*2;
-				float cuda_time = 0.0f;
-				CUDA(cudaEventElapsedTime(&cuda_time, mEventsGPU[evt], mEventsGPU[evt+1]));
-				mProfilerTimes[query].y = cuda_time;
-				mProfilerQueriesDone |= flag;
-				//mProfilerQueriesUsed &= ~flag;
-			}
-
-			return true;
-		}
-
-		return false;
-	}
-
-protected:
-
-	/* Member Variables */
-	std::string mPrototxtPath;
-	std::string mModelPath;
-	std::string mMeanPath;
-	std::string mCacheEnginePath;
-	std::string mCacheCalibrationPath;
-
-	deviceType    mDevice;
-	precisionType mPrecision;
-	modelType     mModelType;
-	cudaStream_t  mStream;
-	cudaEvent_t   mEventsGPU[PROFILER_TOTAL * 2];
-	timespec      mEventsCPU[PROFILER_TOTAL * 2];
-
-	nvinfer1::IRuntime* mInfer;
-	nvinfer1::ICudaEngine* mEngine;
-	nvinfer1::IExecutionContext* mContext;
-	
-	float2   mProfilerTimes[PROFILER_TOTAL + 1];
-	uint32_t mProfilerQueriesUsed;
-	uint32_t mProfilerQueriesDone;
-	uint32_t mWorkspaceSize;
-	uint32_t mMaxBatchSize;
-	bool	    mEnableProfiler;
-	bool     mEnableDebug;
-	bool	    mAllowGPUFallback;
-	void**   mBindings;
-
-	struct layerInfo
-	{
-		std::string name;
-		Dims3 dims;
-		uint32_t size;
-		uint32_t binding;
-		float* CPU;
-		float* CUDA;
-	};
-	
-	std::vector<layerInfo> mInputs;
-	std::vector<layerInfo> mOutputs;
-};
-
-#endif
+/*
+ * Copyright (c) 2017, NVIDIA CORPORATION. All rights reserved.
+ *
+ * Permission is hereby granted, free of charge, to any person obtaining a
+ * copy of this software and associated documentation files (the "Software"),
+ * to deal in the Software without restriction, including without limitation
+ * the rights to use, copy, modify, merge, publish, distribute, sublicense,
+ * and/or sell copies of the Software, and to permit persons to whom the
+ * Software is furnished to do so, subject to the following conditions:
+ *
+ * The above copyright notice and this permission notice shall be included in
+ * all copies or substantial portions of the Software.
+ *
+ * THE SOFTWARE IS PROVIDED "AS IS", WITHOUT WARRANTY OF ANY KIND, EXPRESS OR
+ * IMPLIED, INCLUDING BUT NOT LIMITED TO THE WARRANTIES OF MERCHANTABILITY,
+ * FITNESS FOR A PARTICULAR PURPOSE AND NONINFRINGEMENT.  IN NO EVENT SHALL
+ * THE AUTHORS OR COPYRIGHT HOLDERS BE LIABLE FOR ANY CLAIM, DAMAGES OR OTHER
+ * LIABILITY, WHETHER IN AN ACTION OF CONTRACT, TORT OR OTHERWISE, ARISING
+ * FROM, OUT OF OR IN CONNECTION WITH THE SOFTWARE OR THE USE OR OTHER
+ * DEALINGS IN THE SOFTWARE.
+ */
+ 
+#ifndef __TENSOR_NET_H__
+#define __TENSOR_NET_H__
+
+// forward declaration of IInt8Calibrator
+namespace nvinfer1 { class IInt8Calibrator; }
+
+// includes
+#include <NvInfer.h>
+
+#include <jetson-utils/cudaUtility.h>
+#include <jetson-utils/timespec.h>
+
+#include <vector>
+#include <sstream>
+#include <math.h>
+
+
+#if NV_TENSORRT_MAJOR > 5
+typedef nvinfer1::Dims3 Dims3;
+
+#define DIMS_C(x) x.d[0]
+#define DIMS_H(x) x.d[1]
+#define DIMS_W(x) x.d[2]
+
+#elif NV_TENSORRT_MAJOR > 1
+typedef nvinfer1::DimsCHW Dims3;
+
+#define DIMS_C(x) x.d[0]
+#define DIMS_H(x) x.d[1]
+#define DIMS_W(x) x.d[2]
+
+#else
+typedef nvinfer1::Dims3 Dims3; 
+
+#define DIMS_C(x) x.c
+#define DIMS_H(x) x.h
+#define DIMS_W(x) x.w
+
+#ifndef NV_TENSORRT_MAJOR
+#define NV_TENSORRT_MAJOR 1
+#define NV_TENSORRT_MINOR 0
+#endif
+#endif
+
+
+/**
+ * Default maximum batch size
+ * @ingroup tensorNet
+ */
+#define DEFAULT_MAX_BATCH_SIZE  1
+
+/**
+ * Prefix used for tagging printed log output from TensorRT.
+ * @ingroup tensorNet
+ */
+#define LOG_TRT "[TRT]    "
+
+
+/**
+ * Enumeration for indicating the desired precision that
+ * the network should run in, if available in hardware.
+ * @ingroup tensorNet
+ */
+enum precisionType
+{
+	TYPE_DISABLED = 0,	/**< Unknown, unspecified, or disabled type */
+	TYPE_FASTEST,		/**< The fastest detected precision should be use (i.e. try INT8, then FP16, then FP32) */
+	TYPE_FP32,		/**< 32-bit floating-point precision (FP32) */
+	TYPE_FP16,		/**< 16-bit floating-point half precision (FP16) */
+	TYPE_INT8,		/**< 8-bit integer precision (INT8) */
+	NUM_PRECISIONS		/**< Number of precision types defined */
+};
+
+/**
+ * Stringize function that returns precisionType in text.
+ * @ingroup tensorNet
+ */
+const char* precisionTypeToStr( precisionType type );
+
+/**
+ * Parse the precision type from a string.
+ * @ingroup tensorNet
+ */
+precisionType precisionTypeFromStr( const char* str );
+
+/**
+ * Enumeration for indicating the desired device that 
+ * the network should run on, if available in hardware.
+ * @ingroup tensorNet
+ */
+enum deviceType
+{
+	DEVICE_GPU = 0,			/**< GPU (if multiple GPUs are present, a specific GPU can be selected with cudaSetDevice() */
+	DEVICE_DLA,				/**< Deep Learning Accelerator (DLA) Core 0 (only on Jetson Xavier) */
+	DEVICE_DLA_0 = DEVICE_DLA,	/**< Deep Learning Accelerator (DLA) Core 0 (only on Jetson Xavier) */
+	DEVICE_DLA_1,				/**< Deep Learning Accelerator (DLA) Core 1 (only on Jetson Xavier) */
+	NUM_DEVICES				/**< Number of device types defined */
+};
+
+/**
+ * Stringize function that returns deviceType in text.
+ * @ingroup tensorNet
+ */
+const char* deviceTypeToStr( deviceType type );
+
+/**
+ * Parse the device type from a string.
+ * @ingroup tensorNet
+ */
+deviceType deviceTypeFromStr( const char* str );
+
+/**
+ * Enumeration indicating the format of the model that's
+ * imported in TensorRT (either caffe, ONNX, or UFF).
+ * @ingroup tensorNet
+ */
+enum modelType
+{
+	MODEL_CUSTOM = 0,	/**< Created directly with TensorRT API */
+	MODEL_CAFFE,		/**< caffemodel */
+	MODEL_ONNX,		/**< ONNX */
+	MODEL_UFF,		/**< UFF */
+	MODEL_ENGINE		/**< TensorRT engine/plan */
+};
+
+/**
+ * Stringize function that returns modelType in text.
+ * @ingroup tensorNet
+ */
+const char* modelTypeToStr( modelType type );
+
+/**
+ * Parse the model format from a string.
+ * @ingroup tensorNet
+ */
+modelType modelTypeFromStr( const char* str );
+
+/**
+ * Profiling queries
+ * @see tensorNet::GetProfilerTime()
+ * @ingroup tensorNet
+ */
+enum profilerQuery
+{
+	PROFILER_PREPROCESS = 0,
+	PROFILER_NETWORK,
+	PROFILER_POSTPROCESS,
+	PROFILER_VISUALIZE,
+	PROFILER_TOTAL,
+};
+
+/**
+ * Stringize function that returns profilerQuery in text.
+ * @ingroup tensorNet
+ */
+const char* profilerQueryToStr( profilerQuery query );
+
+/**
+ * Profiler device
+ * @ingroup tensorNet
+ */
+enum profilerDevice
+{
+	PROFILER_CPU = 0,	/**< CPU walltime */
+	PROFILER_CUDA,		/**< CUDA kernel time */ 
+};
+
+
+/**
+ * Abstract class for loading a tensor network with TensorRT.
+ * For example implementations, @see imageNet and @see detectNet
+ * @ingroup tensorNet
+ */
+class tensorNet
+{
+public:
+	/**
+	 * Destory
+	 */
+	virtual ~tensorNet();
+	
+	/**
+	 * Load a new network instance
+	 * @param prototxt File path to the deployable network prototxt
+	 * @param model File path to the caffemodel 
+	 * @param mean File path to the mean value binary proto (NULL if none)
+	 * @param input_blob The name of the input blob data to the network.
+	 * @param output_blob The name of the output blob data from the network.
+	 * @param maxBatchSize The maximum batch size that the network will be optimized for.
+	 */
+	bool LoadNetwork( const char* prototxt, const char* model, const char* mean=NULL,
+				   const char* input_blob="data", const char* output_blob="prob",
+				   uint32_t maxBatchSize=DEFAULT_MAX_BATCH_SIZE, precisionType precision=TYPE_FASTEST,
+				   deviceType device=DEVICE_GPU, bool allowGPUFallback=true,
+				   nvinfer1::IInt8Calibrator* calibrator=NULL, cudaStream_t stream=NULL );
+
+	/**
+	 * Load a new network instance with multiple output layers
+	 * @param prototxt File path to the deployable network prototxt
+	 * @param model File path to the caffemodel 
+	 * @param mean File path to the mean value binary proto (NULL if none)
+	 * @param input_blob The name of the input blob data to the network.
+	 * @param output_blobs List of names of the output blobs from the network.
+	 * @param maxBatchSize The maximum batch size that the network will be optimized for.
+	 */
+	bool LoadNetwork( const char* prototxt, const char* model, const char* mean,
+				   const char* input_blob, const std::vector<std::string>& output_blobs,
+				   uint32_t maxBatchSize=DEFAULT_MAX_BATCH_SIZE, precisionType precision=TYPE_FASTEST,
+				   deviceType device=DEVICE_GPU, bool allowGPUFallback=true,
+				   nvinfer1::IInt8Calibrator* calibrator=NULL, cudaStream_t stream=NULL );
+
+	/**
+	 * Load a new network instance with multiple input layers.
+	 * @param prototxt File path to the deployable network prototxt
+	 * @param model File path to the caffemodel 
+	 * @param mean File path to the mean value binary proto (NULL if none)
+	 * @param input_blobs List of names of the inputs blob data to the network.
+	 * @param output_blobs List of names of the output blobs from the network.
+	 * @param maxBatchSize The maximum batch size that the network will be optimized for.
+	 */
+	bool LoadNetwork( const char* prototxt, const char* model, const char* mean,
+				   const std::vector<std::string>& input_blobs, 
+				   const std::vector<std::string>& output_blobs,
+				   uint32_t maxBatchSize=DEFAULT_MAX_BATCH_SIZE, 
+				   precisionType precision=TYPE_FASTEST,
+				   deviceType device=DEVICE_GPU, bool allowGPUFallback=true,
+				   nvinfer1::IInt8Calibrator* calibrator=NULL, cudaStream_t stream=NULL );
+
+	/**
+	 * Load a new network instance (this variant is used for UFF models)
+	 * @param prototxt File path to the deployable network prototxt
+	 * @param model File path to the caffemodel 
+	 * @param mean File path to the mean value binary proto (NULL if none)
+	 * @param input_blob The name of the input blob data to the network.
+	 * @param input_dims The dimensions of the input blob (used for UFF).
+	 * @param output_blobs List of names of the output blobs from the network.
+	 * @param maxBatchSize The maximum batch size that the network will be optimized for.
+	 */
+	bool LoadNetwork( const char* prototxt, const char* model, const char* mean,
+				   const char* input_blob, const Dims3& input_dims, 
+				   const std::vector<std::string>& output_blobs,
+				   uint32_t maxBatchSize=DEFAULT_MAX_BATCH_SIZE, 
+				   precisionType precision=TYPE_FASTEST,
+				   deviceType device=DEVICE_GPU, bool allowGPUFallback=true,
+				   nvinfer1::IInt8Calibrator* calibrator=NULL, cudaStream_t stream=NULL );
+
+	/**
+	 * Load a new network instance with multiple input layers (used for UFF models)
+	 * @param prototxt File path to the deployable network prototxt
+	 * @param model File path to the caffemodel 
+	 * @param mean File path to the mean value binary proto (NULL if none)
+	 * @param input_blobs List of names of the inputs blob data to the network.
+	 * @param input_dims List of the dimensions of the input blobs (used for UFF).
+	 * @param output_blobs List of names of the output blobs from the network.
+	 * @param maxBatchSize The maximum batch size that the network will be optimized for.
+	 */
+	bool LoadNetwork( const char* prototxt, const char* model, const char* mean,
+				   const std::vector<std::string>& input_blobs, 
+				   const std::vector<Dims3>& input_dims, 
+				   const std::vector<std::string>& output_blobs,
+				   uint32_t maxBatchSize=DEFAULT_MAX_BATCH_SIZE, 
+				   precisionType precision=TYPE_FASTEST,
+				   deviceType device=DEVICE_GPU, bool allowGPUFallback=true,
+				   nvinfer1::IInt8Calibrator* calibrator=NULL, cudaStream_t stream=NULL );
+
+	/**
+	 * Load a network instance from a serialized engine plan file.
+	 * @param engine_filename path to the serialized engine plan file.
+	 * @param input_blobs List of names of the inputs blob data to the network.
+	 * @param output_blobs List of names of the output blobs from the network.
+	 */
+	bool LoadEngine( const char* engine_filename,
+				  const std::vector<std::string>& input_blobs, 
+				  const std::vector<std::string>& output_blobs,
+				  nvinfer1::IPluginFactory* pluginFactory=NULL,
+				  deviceType device=DEVICE_GPU,
+				  cudaStream_t stream=NULL );
+
+	/**
+	 * Load a network instance from a serialized engine plan file.
+	 * @param engine_stream Memory containing the serialized engine plan file.
+	 * @param engine_size Size of the serialized engine stream (in bytes).
+	 * @param input_blobs List of names of the inputs blob data to the network.
+	 * @param output_blobs List of names of the output blobs from the network.
+	 */
+	bool LoadEngine( char* engine_stream, size_t engine_size,
+				  const std::vector<std::string>& input_blobs, 
+				  const std::vector<std::string>& output_blobs,
+				  nvinfer1::IPluginFactory* pluginFactory=NULL,
+				  deviceType device=DEVICE_GPU,
+				  cudaStream_t stream=NULL );
+
+	/**
+	 * Load network resources from an existing TensorRT engine instance.
+	 * @param engine_stream Memory containing the serialized engine plan file.
+	 * @param engine_size Size of the serialized engine stream (in bytes).
+	 * @param input_blobs List of names of the inputs blob data to the network.
+	 * @param output_blobs List of names of the output blobs from the network.
+	 */
+	bool LoadEngine( nvinfer1::ICudaEngine* engine,
+				  const std::vector<std::string>& input_blobs, 
+				  const std::vector<std::string>& output_blobs,
+				  deviceType device=DEVICE_GPU,
+				  cudaStream_t stream=NULL );
+
+	/**
+	 * Load a serialized engine plan file into memory.
+	 */
+	bool LoadEngine( const char* filename, char** stream, size_t* size );
+
+	/**
+	 * Manually enable layer profiling times.	
+	 */
+	void EnableLayerProfiler();
+
+	/**
+	 * Manually enable debug messages and synchronization.
+	 */
+	void EnableDebug();
+
+	/**
+	 * Enable extra verbose message output from TensorRT.
+	 */
+	static inline void EnableVerbose()						{ gLogger.verbose = true; }
+
+	/**
+	 * Check if verbose mode is enabled or not.
+	 */
+	static inline bool VerboseEnabled()					{ return gLogger.verbose; }
+
+	/**
+ 	 * Return true if GPU fallback is enabled.
+	 */
+	inline bool AllowGPUFallback() const					{ return mAllowGPUFallback; }
+
+	/**
+ 	 * Retrieve the device being used for execution.
+	 */
+	inline deviceType GetDevice() const					{ return mDevice; }
+
+	/**
+	 * Retrieve the type of precision being used.
+	 */
+	inline precisionType GetPrecision() const				{ return mPrecision; }
+
+	/**
+	 * Check if a particular precision is being used.
+	 */
+	inline bool IsPrecision( precisionType type ) const		{ return (mPrecision == type); }
+
+	/**
+	 * Resolve a desired precision to a specific one that's available.
+	 */
+	static precisionType SelectPrecision( precisionType precision, deviceType device=DEVICE_GPU, bool allowInt8=true );
+
+	/**
+	 * Determine the fastest native precision on a device.
+	 */
+	static precisionType FindFastestPrecision( deviceType device=DEVICE_GPU, bool allowInt8=true );
+
+	/**
+	 * Detect the precisions supported natively on a device.
+	 */
+	static std::vector<precisionType> DetectNativePrecisions( deviceType device=DEVICE_GPU );
+	
+	/**
+	 * Detect if a particular precision is supported natively.
+	 */
+	static bool DetectNativePrecision( const std::vector<precisionType>& nativeTypes, precisionType type );
+
+	/**
+	 * Detect if a particular precision is supported natively.
+	 */
+	static bool DetectNativePrecision( precisionType precision, deviceType device=DEVICE_GPU );
+
+	/**
+	 * Retrieve the stream that the device is operating on.
+	 */
+	inline cudaStream_t GetStream() const					{ return mStream; }
+
+	/**
+	 * Create and use a new stream for execution.
+	 */
+	cudaStream_t CreateStream( bool nonBlocking=true );
+
+	/**
+	 * Set the stream that the device is operating on.
+	 */
+	void SetStream( cudaStream_t stream );
+
+	/**
+	 * Retrieve the path to the network prototxt file.
+	 */
+	inline const char* GetPrototxtPath() const				{ return mPrototxtPath.c_str(); }
+
+	/**
+	 * Retrieve the path to the network model file.
+	 */
+	inline const char* GetModelPath() const					{ return mModelPath.c_str(); }
+
+	/**
+	 * Retrieve the format of the network model.
+	 */
+	inline modelType GetModelType() const					{ return mModelType; }
+
+	/**
+	 * Return true if the model is of the specified format.
+	 */
+	inline bool IsModelType( modelType type ) const			{ return (mModelType == type); }
+
+	/**
+	 * Retrieve the number of input layers to the network.
+	 */
+	inline uint32_t GetInputLayers() const					{ return mInputs.size(); }
+
+	/**
+	 * Retrieve the number of output layers to the network.
+	 */
+	inline uint32_t GetOutputLayers() const					{ return mOutputs.size(); }
+
+	/**
+	 * Retrieve the dimensions of network input layer.
+	 */
+	inline Dims3 GetInputDims( uint32_t layer=0 ) const		{ return mInputs[layer].dims; }
+
+	/**
+	 * Retrieve the width of network input layer.
+	 */
+	inline uint32_t GetInputWidth( uint32_t layer=0 ) const	{ return DIMS_W(mInputs[layer].dims); }
+
+	/**
+	 * Retrieve the height of network input layer.
+	 */
+	inline uint32_t GetInputHeight( uint32_t layer=0 ) const	{ return DIMS_H(mInputs[layer].dims); }
+
+	/**
+	 * Retrieve the size (in bytes) of network input layer.
+	 */
+	inline uint32_t GetInputSize( uint32_t layer=0 ) const		{ return mInputs[layer].size; }
+
+	/**
+	 * Retrieve the dimensions of network output layer.
+	 */
+	inline Dims3 GetOutputDims( uint32_t layer=0 ) const		{ return mOutputs[layer].dims; }
+
+	/**
+	 * Retrieve the width of network output layer.
+	 */
+	inline uint32_t GetOutputWidth( uint32_t layer=0 ) const	{ return DIMS_W(mOutputs[layer].dims); }
+
+	/**
+	 * Retrieve the height of network output layer.
+	 */
+	inline uint32_t GetOutputHeight( uint32_t layer=0 ) const	{ return DIMS_H(mOutputs[layer].dims); }
+
+	/**
+	 * Retrieve the size (in bytes) of network output layer.
+	 */
+	inline uint32_t GetOutputSize( uint32_t layer=0 ) const	{ return mOutputs[layer].size; }
+
+	/**
+	 * Retrieve the network frames per second (FPS).
+	 */
+	inline float GetNetworkFPS()							{ return 1000.0f / GetNetworkTime(); }
+
+	/**
+	 * Retrieve the network runtime (in milliseconds).
+	 */
+	inline float GetNetworkTime()							{ return GetProfilerTime(PROFILER_NETWORK, PROFILER_CUDA); }
+	
+	/**
+	 * Retrieve the profiler runtime (in milliseconds).
+	 */
+	inline float2 GetProfilerTime( profilerQuery query )		{ PROFILER_QUERY(query); return mProfilerTimes[query]; }
+	
+	/**
+	 * Retrieve the profiler runtime (in milliseconds).
+	 */
+	inline float GetProfilerTime( profilerQuery query, profilerDevice device ) { PROFILER_QUERY(query); return (device == PROFILER_CPU) ? mProfilerTimes[query].x : mProfilerTimes[query].y; }
+	
+	/**
+	 * Print the profiler times (in millseconds).
+	 */
+	inline void PrintProfilerTimes()
+	{
+		printf("\n");
+		printf(LOG_TRT "------------------------------------------------\n");
+		printf(LOG_TRT "Timing Report %s\n", GetModelPath());
+		printf(LOG_TRT "------------------------------------------------\n");
+
+		for( uint32_t n=0; n <= PROFILER_TOTAL; n++ )
+		{
+			const profilerQuery query = (profilerQuery)n;
+
+			if( PROFILER_QUERY(query) )
+				printf(LOG_TRT "%-12s  CPU %9.5fms  CUDA %9.5fms\n", profilerQueryToStr(query), mProfilerTimes[n].x, mProfilerTimes[n].y);
+		}
+
+		printf(LOG_TRT "------------------------------------------------\n\n");
+
+		static bool first_run=true;
+
+		if( first_run )
+		{
+			printf(LOG_TRT "note -- when processing a single image, run 'sudo jetson_clocks' before\n"
+				  "                to disable DVFS for more accurate profiling/timing measurements\n\n");
+			
+			first_run = false;
+		}
+	}
+
+protected:
+
+	/**
+	 * Constructor.
+	 */
+	tensorNet();
+		
+	/**
+	 * Execute processing of the network.
+	 * @param sync if true (default), the device will be synchronized after processing
+	 *             and the thread/function will block until processing is complete. 
+	 *             if false, the function will return immediately after the processing
+	 *             has been enqueued to the CUDA stream indicated by GetStream().
+	 */
+	bool ProcessNetwork( bool sync=true );
+	  
+	/**
+	 * Create and output an optimized network model
+	 * @note this function is automatically used by LoadNetwork, but also can 
+	 *       be used individually to perform the network operations offline.
+	 * @param deployFile name for network prototxt
+	 * @param modelFile name for model
+	 * @param outputs network outputs
+	 * @param maxBatchSize maximum batch size 
+	 * @param modelStream output model stream
+	 */
+	bool ProfileModel( const std::string& deployFile, const std::string& modelFile,
+				    const std::vector<std::string>& inputs, const std::vector<Dims3>& inputDims,
+				    const std::vector<std::string>& outputs, uint32_t maxBatchSize, 
+				    precisionType precision, deviceType device, bool allowGPUFallback,
+				    nvinfer1::IInt8Calibrator* calibrator, char** engineStream, size_t* engineSize );
+
+	/**
+	 * Configure builder options
+	 */
+	bool ConfigureBuilder( nvinfer1::IBuilder* builder, uint32_t maxBatchSize, 
+					   uint32_t workspaceSize, precisionType precision, 
+					   deviceType device, bool allowGPUFallback, 
+					   nvinfer1::IInt8Calibrator* calibrator );
+
+	/**
+	 * Logger class for GIE info/warning/errors
+	 */
+	class Logger : public nvinfer1::ILogger			
+	{
+	public:
+		Logger() { verbose = false; }
+
+		void log( Severity severity, const char* msg ) override
+		{
+		#if NV_TENSORRT_MAJOR > 5
+			const Severity ignoreLevel = Severity::kVERBOSE;
+		#else
+			const Severity ignoreLevel = Severity::kINFO;
+		#endif
+			//if( severity != ignoreLevel || verbose )
+			//if( severity != Severity::kINFO /*|| mEnableDebug*/ )
+				printf(LOG_TRT "%s\n", msg);
+		}
+
+		bool verbose;
+	} static gLogger;
+
+	/**
+	 * Profiler interface for measuring layer timings
+	 */
+	class Profiler : public nvinfer1::IProfiler
+	{
+	public:
+		Profiler() : timingAccumulator(0.0f)	{ }
+		
+		virtual void reportLayerTime(const char* layerName, float ms)
+		{
+			printf(LOG_TRT "layer %s - %f ms\n", layerName, ms);
+			timingAccumulator += ms;
+		}
+		
+		float timingAccumulator;
+		
+	} gProfiler;
+
+	/**
+	 * Begin a profiling query, before network is run
+	 */
+	inline void PROFILER_BEGIN( profilerQuery query )		
+	{ 
+		const uint32_t evt = query*2; 
+		const uint32_t flag = (1 << query);
+
+		CUDA(cudaEventRecord(mEventsGPU[evt], mStream)); 
+		timestamp(&mEventsCPU[evt]); 
+
+		mProfilerQueriesUsed |= flag;
+		mProfilerQueriesDone &= ~flag;
+	}
+
+	/**
+	 * End a profiling query, after the network is run
+	 */
+	inline void PROFILER_END( profilerQuery query )		
+	{ 
+		const uint32_t evt = query*2+1; 
+
+		CUDA(cudaEventRecord(mEventsGPU[evt])); 
+		timestamp(&mEventsCPU[evt]); 
+		timespec cpuTime; 
+		timeDiff(mEventsCPU[evt-1], mEventsCPU[evt], &cpuTime);
+		mProfilerTimes[query].x = timeFloat(cpuTime);
+
+		if( mEnableProfiler && query == PROFILER_NETWORK ) 
+		{ 
+			printf(LOG_TRT "layer network time - %f ms\n", gProfiler.timingAccumulator); 
+			gProfiler.timingAccumulator = 0.0f; 
+			printf(LOG_TRT "note -- when processing a single image, run 'sudo jetson_clocks' before\n"
+				  "                to disable DVFS for more accurate profiling/timing measurements\n"); 
+		}
+	}
+	
+	/**
+	 * Query the CUDA part of a profiler query.
+	 */
+	inline bool PROFILER_QUERY( profilerQuery query )
+	{
+		const uint32_t flag = (1 << query);
+
+		if( query == PROFILER_TOTAL )
+		{
+			mProfilerTimes[PROFILER_TOTAL].x = 0.0f;
+			mProfilerTimes[PROFILER_TOTAL].y = 0.0f;
+
+			for( uint32_t n=0; n < PROFILER_TOTAL; n++ )
+			{
+				if( PROFILER_QUERY((profilerQuery)n) )
+				{
+					mProfilerTimes[PROFILER_TOTAL].x += mProfilerTimes[n].x;
+					mProfilerTimes[PROFILER_TOTAL].y += mProfilerTimes[n].y;
+				}
+			}
+
+			return true;
+		}
+		else if( mProfilerQueriesUsed & flag )
+		{
+			if( !(mProfilerQueriesDone & flag) )
+			{
+				const uint32_t evt = query*2;
+				float cuda_time = 0.0f;
+				CUDA(cudaEventElapsedTime(&cuda_time, mEventsGPU[evt], mEventsGPU[evt+1]));
+				mProfilerTimes[query].y = cuda_time;
+				mProfilerQueriesDone |= flag;
+				//mProfilerQueriesUsed &= ~flag;
+			}
+
+			return true;
+		}
+
+		return false;
+	}
+
+protected:
+
+	/* Member Variables */
+	std::string mPrototxtPath;
+	std::string mModelPath;
+	std::string mMeanPath;
+	std::string mCacheEnginePath;
+	std::string mCacheCalibrationPath;
+
+	deviceType    mDevice;
+	precisionType mPrecision;
+	modelType     mModelType;
+	cudaStream_t  mStream;
+	cudaEvent_t   mEventsGPU[PROFILER_TOTAL * 2];
+	timespec      mEventsCPU[PROFILER_TOTAL * 2];
+
+	nvinfer1::IRuntime* mInfer;
+	nvinfer1::ICudaEngine* mEngine;
+	nvinfer1::IExecutionContext* mContext;
+	
+	float2   mProfilerTimes[PROFILER_TOTAL + 1];
+	uint32_t mProfilerQueriesUsed;
+	uint32_t mProfilerQueriesDone;
+	uint32_t mWorkspaceSize;
+	uint32_t mMaxBatchSize;
+	bool	    mEnableProfiler;
+	bool     mEnableDebug;
+	bool	    mAllowGPUFallback;
+	void**   mBindings;
+
+	struct layerInfo
+	{
+		std::string name;
+		Dims3 dims;
+		uint32_t size;
+		uint32_t binding;
+		float* CPU;
+		float* CUDA;
+	};
+	
+	std::vector<layerInfo> mInputs;
+	std::vector<layerInfo> mOutputs;
+};
+
+#endif